--- conflicted
+++ resolved
@@ -111,18 +111,13 @@
 
         mapping = Mapping("test/data/two.map", options, itp="test/data/two.itp")
         cg = mapping.apply(frame)
-<<<<<<< HEAD
-        np.testing.assert_allclose(np.array([1., 1., 1.]), cg[0][0].coords)
-=======
         np.testing.assert_allclose(np.array([1., 1., 1.]), cg[0][0].coords)
 
     def test_mapping_itp_multi(self):
-        mapping = Mapping("test/data/membrane/membrane.map", DummyOptions, itp="test/data/membrane/membrane.top")
+        mapping = Mapping("test/data/membrane/membrane.map",
+                          DummyOptions,
+                          itp="test/data/membrane/membrane.top")
         self.assertAlmostEqual( -1.2, mapping["POPE"][0].charge, delta=0.0001)
         self.assertAlmostEqual(0, mapping["POPG"][0].charge, delta=0.0001)
 
-        self.assertAlmostEqual([94.9716], mapping["POPE"][0].mass, delta=0.0001)
-
-
-
->>>>>>> 6adea14e
+        self.assertAlmostEqual([94.9716], mapping["POPE"][0].mass, delta=0.0001)