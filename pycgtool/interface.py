"""
This module contains classes for interaction at the terminal.
"""
import collections
import curses
import curses.textpad
import time


class Options:
    """
    Class to hold program options not specified at the initial command line.

    Values can be queried by indexing as a dictionary or by attribute.  Iterable.
    """
    def __init__(self, default, args=None):
        """
        Create Options instance from iterable of keys and default values.

        :param default: Iterable of key, default value pairs (e.g. list of tuples)
        :param args: Optional program arguments from Argparse, will be displayed in interactive mode
        """
        self._dict = collections.OrderedDict()
        for key, val in default:
            try:
                val = val.lower()
            except AttributeError:
                pass

            self._dict[key.lower()] = (val, type(val))

        # Allow to carry options from argparse
        self.args = args

    def __getattr__(self, attr):
        return self._dict[attr.lower()][0]

    def __repr__(self):
        res = "[" + ", ".join((str((key, val[0])) for key, val in self._dict.items())) + "]"
        return res

    def __iter__(self):
        return iter(((key, val[0]) for key, val in self._dict.items()))

    def __len__(self):
        return len(self._dict)

    def __getitem__(self, item):
        try:
            return self._dict[item]
        except KeyError:
            try:
                opt = list(self._dict.keys())[item]
                return self._dict[opt][0]
            except TypeError:
                raise TypeError("Must access Options using either a string or an integer")

    def set(self, opt, val):
        """
        Set an argument by name.

        :param opt: Option to set
        :param val: Value to set option to
        """
        opt = opt.lower()
        try:
            val = val.lower()
        except AttributeError:
            pass
        _type = self._dict[opt][1]

        if _type is not type(val):
            if _type is bool:
                self._dict[opt] = (_truthy(val), bool)
            else:
                self._dict[opt] = (_type(val), _type)
        else:
            self._dict[opt] = (val, _type)

    def _set_by_num(self, opt_num, val):
        """
        Set an argument if only its position in sequence is known.
        For use in Options._inter.

        :param opt_num: Sequence number of option to set
        :param val: Value to set option to
        """
        opt = list(self._dict.keys())[opt_num]
        self.set(opt, val)

    def toggle_boolean(self, opt):
        """
        Toggle a boolean argument by name.

        :param opt: Option to toggle
        """
        entry = self._dict[opt]
        if entry[1] is bool:
            self._dict[opt] = (not entry[0], entry[1])
        else:
            raise TypeError("Only boolean options can be toggled")

    def _toggle_boolean_by_num(self, opt_num):
        """
        Toggle a boolean argument if only its position in sequence is known.
        For use in Options._inter.

        :param opt_num: Sequence number of option to toggle
        """
        opt = list(self._dict.keys())[opt_num]
        self.toggle_boolean(opt)

    def interactive(self):
        """
        Read options in interactive terminal mode using curses.
        """
        curses.wrapper(self._inter)

    def _inter(self, stdscr):
        """
        Read options in interactive terminal mode using curses.

        :param stdscr: Curses window to use as interface
        """
        stdscr.clear()
        if self.args is not None:
            stdscr.addstr(1, 1, "Using GRO: {0}".format(self.args.gro))
            stdscr.addstr(2, 1, "Using XTC: {0}".format(self.args.xtc))
        stdscr.addstr(4, 1, "Press q to proceed")
        stdscr.box()
        stdscr.refresh()

        nrows = len(self)

        errscr = stdscr.derwin(3, curses.COLS - 3, nrows + 8, 1)
        errscr.border()

        window_config = stdscr.derwin(nrows + 2, curses.COLS - 3, 5, 1)
        window_config.box()
        window_config.refresh()
        window_keys = window_config.derwin(nrows, 20, 1, 0)
        window_config.vline(1, 18, curses.ACS_VLINE, nrows)
        window_vals = window_config.derwin(nrows, curses.COLS - 24, 1, 20)
        text_edit_wins = []
        text_inputs = []

        for i, (key, value) in enumerate(self):
            window_keys.addstr(i, 0, key)
            try:
                text_edit_wins.append(window_vals.derwin(1, 30, i, 0))
            except curses.error as e:
                raise RuntimeError("Your terminal is too small to fit the interface, please expand it") from e
            text_edit_wins[-1].addstr(0, 0, str(value))
            text_inputs.append(curses.textpad.Textbox(text_edit_wins[-1]))

        stdscr.refresh()
        window_keys.refresh()
        for window in text_edit_wins:
            window.refresh()

        pos = 0
        move = {"KEY_UP": lambda x: (x - 1) % nrows,
                "KEY_DOWN": lambda x: (x + 1) % nrows,
                "KEY_LEFT": lambda x: x,
                "KEY_RIGHT": lambda x: x}

        while True:
            key = text_edit_wins[pos].getkey(0, 0)
            errscr.erase()
            if key in move:
                pos = move[key](pos)
            if key == "\n":
                if type(self[pos]) is bool:
                    self._toggle_boolean_by_num(pos)
                else:
                    val = text_inputs[pos].edit().strip()
                    try:
                        self._set_by_num(pos, val)
                    except ValueError:
                        errscr.addstr(0, 0, "Invalid value '{0}' for option".format(val))
                        errscr.addstr(1, 0, "Value has been reset")

                text_edit_wins[pos].erase()
                text_edit_wins[pos].addstr(0, 0, str(self[pos]))
                text_edit_wins[pos].refresh()

            errscr.refresh()
            if key == "q":
                break


def _truthy(string):
    """
    Evaluate a string as True or False in the natural way.

    :param string: String to evaluate
    :return: True or False
    """
    truthy_strings = ("yes", "y", "on", "true", "t", "1")
    falsey_strings = ("no", "n", "off", "false", "f", "0")

    string = string.lower().strip()
    if string in truthy_strings:
        return True
    elif string in falsey_strings:
        return False
    else:
        raise ValueError("Value '{0}' could not be converted to boolean".format(string))


class Progress:
    """
    Display a progress bar during the main loop of a program.
    """

    def __init__(self, maxits, length=20, dowhile=None, quiet=False):
        """
        Return progress bar instance to handle printing of a progress bar within loops.

        :param maxits: Expected number of iterations
        :param length: Length of progress bar in characters
        :param dowhile: Function to call after each iteration, stops if False
        :param quiet: Skip printing of progress bar - for testing
        """
        self._maxits = maxits
        self._length = length
        self._dowhile = dowhile
        self._quiet = quiet
        self._its = -1
        self._start_time = time.process_time()

    def __len__(self):
        """
        Maximum iterator length.

        This length will be reached if the iterator is not stopped by a False dowhile condition or KeyboardInterrupt.

        :return: Maximum length of iterator
        """
        return self._maxits - self._its

    def __iter__(self):
        return self

    def __next__(self):
        """
        Allow iteration over Progress while testing dowhile condition.

        Will catch Ctrl-C and return control as if the iterator has been fully consumed.

        :return: Iteration number
        """
        self._its += 1

        try:
            if self._dowhile is not None and self._its > 0 and not self._dowhile():
                self._stop()
        except KeyboardInterrupt:
            print(end="\r")
            self._stop()

        if self._its >= self._maxits:
            self._stop()

        if not self._quiet:
            self._display()

        return self._its

    def run(self):
        """
        Iterate through self until stopped by maximum iterations or False condition.

        Use the tqdm library if it is present.
        """
        no_tqdm = False
        try:
            from tqdm import tqdm
        except ImportError:
            no_tqdm = True

        if self._quiet or no_tqdm:
            collections.deque(self, maxlen=0)

        else:
            self._quiet = True
            collections.deque(tqdm(self, total=len(self)-1, ncols=80), maxlen=0)
            self._quiet = False

        return self._its

    @property
    def _bar(self):
        done = int(self._length * (self._its / self._maxits))
        left = self._length - done
        width = len(str(self._maxits))
        return "{0:-{width}} [".format(self._its, width=width) + done * "#" + left * "-" + "] {0}".format(self._maxits)

    def _stop(self):
        if not self._quiet:
<<<<<<< HEAD
            time_elapsed = int(time.process_time() - self._start_time)
            print(self._bar + " took {0}s".format(time_elapsed))

=======
            time_taken = int(time.clock() - self._start_time)
            print(self._bar + " took {0} seconds".format(time_taken))
>>>>>>> a3f877f4
        raise StopIteration

    def _display(self):
        try:
            time_elapsed = (time.process_time() - self._start_time)
            proportion_remaining = (self._maxits - self._its) / self._its
            time_remain = int(time_elapsed * proportion_remaining)

        except ZeroDivisionError:
            time_remain = "-"
<<<<<<< HEAD

        print(self._bar + " {0}s left".format(time_remain), end="\r")
=======
        print(self._bar + " {0}s left    ".format(time_remain), end="\r")
>>>>>>> a3f877f4
<|MERGE_RESOLUTION|>--- conflicted
+++ resolved
@@ -298,14 +298,10 @@
 
     def _stop(self):
         if not self._quiet:
-<<<<<<< HEAD
             time_elapsed = int(time.process_time() - self._start_time)
             print(self._bar + " took {0}s".format(time_elapsed))
-
-=======
-            time_taken = int(time.clock() - self._start_time)
-            print(self._bar + " took {0} seconds".format(time_taken))
->>>>>>> a3f877f4
+            print(self._bar + " took {0} seconds".format(time_elapsed))
+
         raise StopIteration
 
     def _display(self):
@@ -316,9 +312,4 @@
 
         except ZeroDivisionError:
             time_remain = "-"
-<<<<<<< HEAD
-
-        print(self._bar + " {0}s left".format(time_remain), end="\r")
-=======
-        print(self._bar + " {0}s left    ".format(time_remain), end="\r")
->>>>>>> a3f877f4
+        print(self._bar + " {0}s left    ".format(time_remain), end="\r")