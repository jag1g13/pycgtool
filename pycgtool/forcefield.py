--- conflicted
+++ resolved
@@ -6,13 +6,8 @@
 import pathlib
 import shutil
 
-<<<<<<< HEAD
-from .parsers import ITP
+from .parsers import CFG
 from .util import dir_up, any_starts_with, file_write_lines
-=======
-from .util import dir_up, any_starts_with, file_write_lines
-from .parsers import CFG
->>>>>>> 6adea14e
 
 
 class ForceField:
