--- conflicted
+++ resolved
@@ -79,15 +79,17 @@
 
         with np.errstate(divide="raise"):
             self.eqm = self._func_form.eqm(values, temp)
-            # if dihedral get value to shift cosine function by, NOT equilibrium value
+
+            # TODO: consider moving this correction to the functional form
+            # If dihedral, get value to shift cosine function by, NOT equilibrium value
             if len(self.atoms) == 4:
                 two_pi = 2 * np.pi
                 self.eqm -= np.pi
                 self.eqm = (((self.eqm + np.pi) % two_pi) - np.pi)
 
-
             try:
                 self.fconst = self._func_form.fconst(values, temp)
+
             except FloatingPointError:
                 # Happens when variance is 0, i.e. we only have one value
                 self.fconst = float("inf")
@@ -388,23 +390,16 @@
             virtual_beads = self.get_virtual_beads(mapping[mol])
             if len(virtual_beads) != 0:
                 ret_lines.append("\n[ virtual_sitesn ]")
-<<<<<<< HEAD
+                excl_lines = ["\n[ exclusions ]"]  # Exclusions section for virtual sites
 
                 for vbead in virtual_beads:
                     cg_ids = sorted([bead.num + 1 for bead in mapping[mol] if bead.name in vbead.atoms])
                     cg_ids_string = " ".join(map(str, cg_ids))
                     ret_lines.append("{0:^6d} {1:^6d} {2}".format(vbead.num+1, vbead.gromacs_type_id, cg_ids_string))
-=======
-                excl_lines = ["\n[ exclusions ]"]   #exlusions section for virtual sites
-                for vbead in virtual_beads:
-                    CGids = [bead.num + 1 for bead in mapping[mol] if bead.name in vbead.atoms]
-                    CGids.sort()
-                    CGids_string = " ".join(map(str, CGids))
-                    ret_lines.append("{0:^6d} {1:^6d} {2}".format(vbead.num+1, vbead.gromacs_type_id, CGids_string))
-                    vsite_exclusions = "{} ".format(vbead.num + 1) + CGids_string
+                    vsite_exclusions = "{} ".format(vbead.num + 1) + cg_ids_string
                     excl_lines.append(vsite_exclusions)
+
                 ret_lines.extend(excl_lines)
->>>>>>> 77f80c4d
 
             ret_lines.extend(write_bond_angle_dih(self.get_bond_lengths(mol), "bonds"))
             ret_lines.extend(write_bond_angle_dih(self.get_bond_angles(mol), "angles", rad2deg=True))
